--- conflicted
+++ resolved
@@ -20,13 +20,9 @@
 #'@export
 read.rain <- function(station = 160, start = end - 7, end = Sys.Date(),
                       daypart = c('day','hour', 'minute', 'month', 'year'),
-<<<<<<< HEAD
                       interval = 1, dsn = NULL, format = T){
   con <- if(is.null(dsn)){ dbConnect(database = 'NEPTUNE') } else { dbConnect(database = 'DSN', dsn = dsn) }
   on.exit(dbDisconnect(con))
-=======
-                      interval = 1, dsn = null, format = T){
->>>>>>> f2342af9
 
   make.queries <- function(start, end, interval, daypart, station){
     qry <- sprintf("{call USP_MODEL_RAIN('%s', '%s', %s, '%s', %s)}",
@@ -34,12 +30,8 @@
     ans <- dbGetQuery(con, qry)
     return(if (is.data.frame(ans)) ans else NULL)
   }
-<<<<<<< HEAD
 
-=======
-  con <- if(is.null(dsn)){ dbConnect(database = 'NEPTUNE') } else { dbConnect(database = 'DSN', dsn = dsn) }
-  on.exit(dbDisconnect(con))
->>>>>>> f2342af9
+
   # Format args and get data
   daypart <- match.arg(daypart)
   args <- data.frame(station, start, end, daypart, interval)
